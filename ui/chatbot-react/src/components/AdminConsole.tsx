import React, { useState } from 'react';
import { Card } from './ui/card';
import { Button } from './ui/button';
import { Badge } from './ui/badge';
import { Progress } from './ui/progress';
import { Tabs, TabsContent, TabsList, TabsTrigger } from './ui/tabs';
import { Table, TableBody, TableCell, TableHead, TableHeader, TableRow } from './ui/table';
import { Alert, AlertDescription } from './ui/alert';
import { 
  Settings, 
  Database, 
  Activity, 
  AlertTriangle, 
  CheckCircle, 
  Clock, 
  TrendingUp, 
  Users, 
  FileText, 
  RefreshCw,
  BarChart3,
  Trophy,
  Zap,
  Shield
} from 'lucide-react';
import { cn } from './ui/utils';

interface KnowledgeConnector {
  id: string;
  name: string;
  type: 'SharePoint' | 'Confluence' | 'Drive';
  status: 'connected' | 'error' | 'syncing';
  documentCount: number;
  lastSync: string;
  errorCount: number;
}

interface QualityMetric {
  department: string;
  responseTimeTarget: number; // percentage achieving target
  evidenceRate: number;
  piiCompliance: number; // percentage achieving 0% PII
  overallScore: number;
  ranking: number;
}

interface UsageData {
  hour: string;
  queries: number;
  department: string;
}

export function AdminConsole() {
  const [activeTab, setActiveTab] = useState('overview');
  const [isRefreshing, setIsRefreshing] = useState(false);

  const knowledgeConnectors: KnowledgeConnector[] = [
    {
      id: '1',
      name: 'HR SharePoint',
      type: 'SharePoint',
      status: 'connected',
      documentCount: 1247,
      lastSync: '2025-09-08T09:15:00',
      errorCount: 0
    },
    {
      id: '2',
      name: 'IT Confluence',
      type: 'Confluence',
      status: 'syncing',
      documentCount: 892,
      lastSync: '2025-09-08T08:30:00',
      errorCount: 0
    },
    {
      id: '3',
      name: 'Finance Drive',
      type: 'Drive',
      status: 'error',
      documentCount: 634,
      lastSync: '2025-09-07T14:20:00',
      errorCount: 3
    },
    {
      id: '4',
      name: 'Risk Management',
      type: 'SharePoint',
      status: 'connected',
      documentCount: 445,
      lastSync: '2025-09-08T09:00:00',
      errorCount: 0
    }
  ];

  const qualityLeague: QualityMetric[] = [
    {
      department: '인사팀',
      responseTimeTarget: 95,
      evidenceRate: 98,
      piiCompliance: 100,
      overallScore: 97.7,
      ranking: 1
    },
    {
      department: '리스크팀',
      responseTimeTarget: 88,
      evidenceRate: 96,
      piiCompliance: 100,
      overallScore: 94.7,
      ranking: 2
    },
    {
      department: 'IT팀',
      responseTimeTarget: 82,
      evidenceRate: 94,
      piiCompliance: 98,
      overallScore: 91.3,
      ranking: 3
    },
    {
      department: '재무팀',
      responseTimeTarget: 79,
      evidenceRate: 92,
      piiCompliance: 100,
      overallScore: 90.3,
      ranking: 4
    },
    {
      department: '영업팀',
      responseTimeTarget: 76,
      evidenceRate: 89,
      piiCompliance: 96,
      overallScore: 87.0,
      ranking: 5
    }
  ];

  const usageHeatmap: UsageData[] = [
    // Sample data for visualization
    { hour: '09:00', queries: 45, department: '인사' },
    { hour: '10:00', queries: 67, department: '재무' },
    { hour: '11:00', queries: 89, department: 'IT' },
    { hour: '14:00', queries: 123, department: '영업' },
    { hour: '15:00', queries: 98, department: '리스크' },
    { hour: '16:00', queries: 76, department: '인사' },
  ];

  const totalDocuments = knowledgeConnectors.reduce((sum, conn) => sum + conn.documentCount, 0);
  const connectedSources = knowledgeConnectors.filter(conn => conn.status === 'connected').length;
  const errorSources = knowledgeConnectors.filter(conn => conn.status === 'error').length;

  const handleRefresh = async () => {
    setIsRefreshing(true);
    // Simulate API call
    setTimeout(() => {
      setIsRefreshing(false);
    }, 2000);
  };

  const getStatusColor = (status: KnowledgeConnector['status']) => {
    switch (status) {
      case 'connected':
        return 'text-success';
      case 'error':
        return 'text-destructive';
      case 'syncing':
        return 'text-warning';
      default:
        return 'text-muted-foreground';
    }
  };

  const getStatusIcon = (status: KnowledgeConnector['status']) => {
    switch (status) {
      case 'connected':
        return CheckCircle;
      case 'error':
        return AlertTriangle;
      case 'syncing':
        return RefreshCw;
      default:
        return Clock;
    }
  };

  const getRankingIcon = (ranking: number) => {
    switch (ranking) {
      case 1:
        return '🥇';
      case 2:
        return '🥈';
      case 3:
        return '🥉';
      default:
        return `#${ranking}`;
    }
  };

  return (
    <div className="h-full flex flex-col">
      {/* Header */}
      <div className="p-6 border-b">
        <div className="flex items-center justify-between">
          <div>
            <h1 className="text-2xl font-medium flex items-center gap-2">
              <Settings className="h-6 w-6 text-primary" />
              운영자 콘솔
            </h1>
            <p className="text-muted-foreground mt-1">
              하나 내비 시스템 모니터링 및 관리
            </p>
          </div>
          
          <Button
            onClick={handleRefresh}
            disabled={isRefreshing}
            className="flex items-center gap-2"
          >
            <RefreshCw className={cn("h-4 w-4", isRefreshing && "animate-spin")} />
            {isRefreshing ? '업데이트 중...' : '새로고침'}
          </Button>
        </div>
      </div>

      {/* Content */}
      <div className="flex-1 overflow-auto">
        <Tabs value={activeTab} onValueChange={setActiveTab} className="h-full">
          <div className="px-6 pt-4">
<<<<<<< HEAD
            <TabsList className="grid w-full grid-cols-4 bg-cyan-100">
=======
            <TabsList className="grid w-full grid-cols-4 bg-color-gary-100">
>>>>>>> 56cdb16f
              <TabsTrigger value="overview">개요</TabsTrigger>
              <TabsTrigger value="knowledge">지식베이스</TabsTrigger>
              <TabsTrigger value="quality">품질 리그</TabsTrigger>
              <TabsTrigger value="analytics">분석</TabsTrigger>
            </TabsList>
          </div>

          <div className="p-6">
            {/* Overview Tab */}
            <TabsContent value="overview" className="space-y-6">
              {/* System Status Cards */}
              <div className="grid grid-cols-1 md:grid-cols-2 lg:grid-cols-4 gap-4">
                <Card className="p-4">
                  <div className="flex items-center justify-between">
                    <div>
                      <p className="text-sm text-muted-foreground">총 문서 수</p>
                      <p className="text-2xl font-medium">{totalDocuments.toLocaleString()}</p>
                    </div>
                    <div className="w-10 h-10 rounded-lg bg-primary/10 flex items-center justify-center">
                      <FileText className="h-5 w-5 text-primary" />
                    </div>
                  </div>
                </Card>

                <Card className="p-4">
                  <div className="flex items-center justify-between">
                    <div>
                      <p className="text-sm text-muted-foreground">연결된 소스</p>
                      <p className="text-2xl font-medium">{connectedSources}/{knowledgeConnectors.length}</p>
                    </div>
                    <div className="w-10 h-10 rounded-lg bg-success/10 flex items-center justify-center">
                      <Database className="h-5 w-5 text-success" />
                    </div>
                  </div>
                </Card>

                <Card className="p-4">
                  <div className="flex items-center justify-between">
                    <div>
                      <p className="text-sm text-muted-foreground">오류 발생</p>
                      <p className="text-2xl font-medium text-destructive">{errorSources}</p>
                    </div>
                    <div className="w-10 h-10 rounded-lg bg-destructive/10 flex items-center justify-center">
                      <AlertTriangle className="h-5 w-5 text-destructive" />
                    </div>
                  </div>
                </Card>

                <Card className="p-4">
                  <div className="flex items-center justify-between">
                    <div>
                      <p className="text-sm text-muted-foreground">시스템 상태</p>
                      <p className="text-2xl font-medium text-success">정상</p>
                    </div>
                    <div className="w-10 h-10 rounded-lg bg-success/10 flex items-center justify-center">
                      <CheckCircle className="h-5 w-5 text-success" />
                    </div>
                  </div>
                </Card>
              </div>

              {/* Recent Alerts */}
              <Card className="p-4">
                <h3 className="font-medium mb-4 flex items-center gap-2">
                  <AlertTriangle className="h-4 w-4 text-warning" />
                  최근 알림
                </h3>
                <div className="space-y-3">
                  <Alert>
                    <AlertTriangle className="h-4 w-4" />
                    <AlertDescription>
                      Finance Drive 커넥터에서 3건의 동기화 오류가 발생했습니다. (14:20)
                    </AlertDescription>
                  </Alert>
                  <Alert>
                    <CheckCircle className="h-4 w-4" />
                    <AlertDescription>
                      HR SharePoint 동기화가 성공적으로 완료되었습니다. (09:15)
                    </AlertDescription>
                  </Alert>
                </div>
              </Card>
            </TabsContent>

            {/* Knowledge Base Tab */}
            <TabsContent value="knowledge" className="space-y-6">
              <Card className="p-4">
                <h3 className="font-medium mb-4 flex items-center gap-2">
                  <Database className="h-4 w-4 text-primary" />
                  지식 소스 상태
                </h3>
                
                <div className="space-y-4">
                  {knowledgeConnectors.map((connector) => {
                    const StatusIcon = getStatusIcon(connector.status);
                    return (
                      <Card key={connector.id} className="p-4">
                        <div className="flex items-center justify-between">
                          <div className="flex items-center gap-3">
                            <StatusIcon className={cn(
                              "h-5 w-5",
                              getStatusColor(connector.status),
                              connector.status === 'syncing' && "animate-spin"
                            )} />
                            <div>
                              <h4 className="font-medium">{connector.name}</h4>
                              <p className="text-sm text-muted-foreground">
                                {connector.type} • {connector.documentCount.toLocaleString()} 문서
                              </p>
                            </div>
                          </div>
                          
                          <div className="text-right">
                            <Badge 
                              variant={connector.status === 'connected' ? 'default' : 'destructive'}
                              className="mb-1"
                            >
                              {connector.status === 'connected' && '연결됨'}
                              {connector.status === 'error' && '오류'}
                              {connector.status === 'syncing' && '동기화 중'}
                            </Badge>
                            <p className="text-xs text-muted-foreground">
                              최종 동기화: {new Date(connector.lastSync).toLocaleString('ko-KR')}
                            </p>
                            {connector.errorCount > 0 && (
                              <p className="text-xs text-destructive">
                                오류 {connector.errorCount}건
                              </p>
                            )}
                          </div>
                        </div>
                      </Card>
                    );
                  })}
                </div>
              </Card>
            </TabsContent>

            {/* Quality League Tab */}
            <TabsContent value="quality" className="space-y-6">
              <Card className="p-4">
                <h3 className="font-medium mb-4 flex items-center gap-2">
                  <Trophy className="h-4 w-4 text-warning" />
                  부서별 품질 리그 테이블
                </h3>
                
                <Table>
                  <TableHeader>
                    <TableRow>
                      <TableHead>순위</TableHead>
                      <TableHead>부서</TableHead>
                      <TableHead>3초 달성률</TableHead>
                      <TableHead>근거율</TableHead>
                      <TableHead>PII 0% 달성률</TableHead>
                      <TableHead>종합 점수</TableHead>
                    </TableRow>
                  </TableHeader>
                  <TableBody>
                    {qualityLeague.map((metric) => (
                      <TableRow key={metric.department}>
                        <TableCell className="font-medium">
                          <div className="flex items-center gap-2">
                            <span className="text-lg">{getRankingIcon(metric.ranking)}</span>
                          </div>
                        </TableCell>
                        <TableCell className="font-medium">{metric.department}</TableCell>
                        <TableCell>
                          <div className="flex items-center gap-2">
                            <Progress value={metric.responseTimeTarget} className="w-16 h-2" />
                            <span className="text-sm">{metric.responseTimeTarget}%</span>
                          </div>
                        </TableCell>
                        <TableCell>
                          <div className="flex items-center gap-2">
                            <Progress value={metric.evidenceRate} className="w-16 h-2" />
                            <span className="text-sm">{metric.evidenceRate}%</span>
                          </div>
                        </TableCell>
                        <TableCell>
                          <div className="flex items-center gap-2">
                            <Progress value={metric.piiCompliance} className="w-16 h-2" />
                            <span className="text-sm">{metric.piiCompliance}%</span>
                          </div>
                        </TableCell>
                        <TableCell>
                          <Badge 
                            variant={metric.ranking <= 2 ? "default" : "secondary"}
                            className="font-medium"
                          >
                            {metric.overallScore.toFixed(1)}점
                          </Badge>
                        </TableCell>
                      </TableRow>
                    ))}
                  </TableBody>
                </Table>
              </Card>
            </TabsContent>

            {/* Analytics Tab */}
            <TabsContent value="analytics" className="space-y-6">
              <div className="grid grid-cols-1 lg:grid-cols-2 gap-6">
                {/* Usage Heatmap */}
                <Card className="p-4">
                  <h3 className="font-medium mb-4 flex items-center gap-2">
                    <Activity className="h-4 w-4 text-primary" />
                    시간대별 질문 열지도
                  </h3>
                  <div className="space-y-2">
                    {usageHeatmap.map((data, index) => (
                      <div key={index} className="flex items-center gap-3">
                        <span className="text-sm w-12">{data.hour}</span>
                        <div className="flex-1">
                          <div className="flex items-center gap-2">
                            <Progress 
                              value={(data.queries / 150) * 100} 
                              className="flex-1 h-3" 
                            />
                            <span className="text-sm w-8">{data.queries}</span>
                          </div>
                        </div>
                        <Badge variant="outline" className="text-xs">
                          {data.department}
                        </Badge>
                      </div>
                    ))}
                  </div>
                </Card>

                {/* Top Queries */}
                <Card className="p-4">
                  <h3 className="font-medium mb-4 flex items-center gap-2">
                    <TrendingUp className="h-4 w-4 text-success" />
                    인기 질문 Top 5
                  </h3>
                  <div className="space-y-3">
                    {[
                      { query: '육아휴직 급여 기준', count: 234, change: '+12%' },
                      { query: '재택근무 신청 절차', count: 189, change: '+8%' },
                      { query: '경비처리 시스템', count: 156, change: '+5%' },
                      { query: 'VPN 접속 오류', count: 143, change: '-3%' },
                      { query: '신용평가 권한', count: 98, change: '+15%' }
                    ].map((item, index) => (
                      <div key={index} className="flex items-center justify-between">
                        <div>
                          <p className="text-sm font-medium">{item.query}</p>
                          <p className="text-xs text-muted-foreground">{item.count}회 검색</p>
                        </div>
                        <Badge 
                          variant={item.change.startsWith('+') ? "default" : "destructive"}
                          className="text-xs"
                        >
                          {item.change}
                        </Badge>
                      </div>
                    ))}
                  </div>
                </Card>
              </div>
            </TabsContent>
          </div>
        </Tabs>
      </div>
    </div>
  );
}<|MERGE_RESOLUTION|>--- conflicted
+++ resolved
@@ -226,11 +226,7 @@
       <div className="flex-1 overflow-auto">
         <Tabs value={activeTab} onValueChange={setActiveTab} className="h-full">
           <div className="px-6 pt-4">
-<<<<<<< HEAD
-            <TabsList className="grid w-full grid-cols-4 bg-cyan-100">
-=======
             <TabsList className="grid w-full grid-cols-4 bg-color-gary-100">
->>>>>>> 56cdb16f
               <TabsTrigger value="overview">개요</TabsTrigger>
               <TabsTrigger value="knowledge">지식베이스</TabsTrigger>
               <TabsTrigger value="quality">품질 리그</TabsTrigger>
